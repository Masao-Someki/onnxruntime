// Copyright (c) Microsoft Corporation. All rights reserved.
// Licensed under the MIT License.

#include "core/graph/onnx_protobuf.h"
#include "core/session/inference_session.h"

#include <memory>
#include <sstream>
#include <unordered_set>
#include <list>
#include <string>
#include <thread>

#include "core/common/denormal.h"
#include "core/common/logging/logging.h"
#include "core/common/parse_string.h"
#include "core/flatbuffers/flatbuffers_utils.h"
#include "core/flatbuffers/ort_format_version.h"
#include "core/framework/bfc_arena.h"
#include "core/framework/allocatormgr.h"
#include "core/framework/error_code_helper.h"
#include "core/framework/execution_frame.h"
#include "core/framework/feeds_fetches_manager.h"
#include "core/framework/graph_partitioner.h"
#include "core/framework/kernel_def_builder.h"
#include "core/framework/kernel_registry.h"
#include "core/framework/mldata_type_utils.h"
#include "core/framework/session_state_flatbuffers_utils.h"
#include "core/framework/TensorSeq.h"
#include "core/framework/tensorprotoutils.h"
#include "core/framework/tensor_type_and_shape.h"
#include "core/framework/op_kernel_context_internal.h"
#include "core/framework/ort_value_pattern_planner.h"
#include "core/framework/utils.h"
#include "core/graph/graph_viewer.h"
#include "core/graph/model.h"
#include "core/optimizer/graph_transformer_utils.h"
#include "core/optimizer/graph_transformer.h"
#include "core/optimizer/insert_cast_transformer.h"
#include "core/optimizer/rule_based_graph_transformer.h"
#include "core/optimizer/selectors_actions/runtime_optimization_save_context.h"
#include "core/optimizer/transformer_memcpy.h"
#include "core/platform/Barrier.h"
#include "core/platform/ort_mutex.h"
#include "core/platform/threadpool.h"
#include "core/providers/cpu/controlflow/utils.h"
#include "core/providers/cpu/cpu_execution_provider.h"
#ifdef USE_DML  // TODO: This is necessary for the workaround in TransformGraph
#include "core/providers/dml/DmlExecutionProvider/src/GraphTransformer.h"
#endif
#include "core/session/environment.h"
#include "core/session/IOBinding.h"
#include "core/session/inference_session_utils.h"
#include "core/session/onnxruntime_session_options_config_keys.h"
#include "core/session/onnxruntime_run_options_config_keys.h"
#include "core/util/protobuf_parsing_utils.h"
#include "core/util/thread_utils.h"

// custom ops are not available in a minimal build unless ORT_MINIMAL_BUILD_CUSTOM_OPS is set
#if !defined(ORT_MINIMAL_BUILD) || defined(ORT_MINIMAL_BUILD_CUSTOM_OPS)
#include "core/framework/customregistry.h"
#include "core/session/custom_ops.h"
#endif

#if defined(ORT_ENABLE_ORT_FORMAT_RUNTIME_GRAPH_OPTIMIZATION)
#include "core/optimizer/ort_format_runtime_optimization/utils.h"
#endif

using namespace ONNX_NAMESPACE;
using namespace onnxruntime::common;

namespace onnxruntime {
namespace {
template <typename T>
const T* GetDateFormatString();

template <>
inline const char* GetDateFormatString<char>() {
  return "%Y-%m-%d_%H-%M-%S";
}
#ifdef _WIN32
template <>
inline const wchar_t* GetDateFormatString<wchar_t>() {
  return L"%Y-%m-%d_%H-%M-%S";
}
#endif
// TODO: use LoggingManager::GetTimestamp and date::operator<<
// (see ostream_sink.cc for an example)
// to simplify this and match the log file timestamp format.
template <typename T>
inline std::basic_string<T> GetCurrentTimeString() {
  auto now = std::chrono::system_clock::now();
  auto in_time_t = std::chrono::system_clock::to_time_t(now);
  std::tm local_tm;  // NOLINT

#ifdef _WIN32
  ORT_ENFORCE(localtime_s(&local_tm, &in_time_t) == 0);
#else
  localtime_r(&in_time_t, &local_tm);
#endif

  T time_str[32];
  OrtStrftime<T>(time_str, sizeof(time_str), GetDateFormatString<T>(), &local_tm);
  return std::basic_string<T>(time_str);
}

using NodePlacementMap = std::unordered_map<std::string, std::vector<std::string>>;

Status VerifyEachNodeIsAssignedToAnEpImpl(const Graph& graph, bool is_verbose,
                                          NodePlacementMap& node_placements) {
  for (const auto& node : graph.Nodes()) {
    const auto& node_provider = node.GetExecutionProviderType();
    if (node_provider.empty()) {
      return ORT_MAKE_STATUS(ONNXRUNTIME, NOT_IMPLEMENTED,
                             "Could not find an implementation for ",
                             node.OpType(), "(", node.SinceVersion(), ") node with name '", node.Name(), "'");
    }

#if !defined(ORT_MINIMAL_BUILD)
    if (is_verbose) {  // TODO: should we disable this if the number of nodes is above a certain threshold?
      const std::string node_str = node.OpType() + " (" + node.Name() + ")";
      node_placements[node_provider].push_back(node_str);
    }
#endif  // !defined(ORT_MINIMAL_BUILD)

    // recurse into subgraphs
    const auto subgraphs = node.GetSubgraphs();
    for (const auto& subgraph : subgraphs) {
      const auto status = VerifyEachNodeIsAssignedToAnEpImpl(*subgraph, is_verbose, node_placements);
      if (!status.IsOK()) {
        return status;
      }
    }
  }

  return Status::OK();
}

Status VerifyEachNodeIsAssignedToAnEp(const Graph& graph, const logging::Logger& logger) {
  NodePlacementMap node_placements{};
#if !defined(ORT_MINIMAL_BUILD)
  const bool is_verbose_mode = logger.GetSeverity() == logging::Severity::kVERBOSE;
#else
  ORT_UNUSED_PARAMETER(logger);
  const bool is_verbose_mode = false;
#endif  // !defined(ORT_MINIMAL_BUILD)

  const auto status = VerifyEachNodeIsAssignedToAnEpImpl(graph, is_verbose_mode, node_placements);

#if !defined(ORT_MINIMAL_BUILD)
  // print placement info
  if (is_verbose_mode) {
    LOGS(logger, VERBOSE) << "Node placements";
    if (node_placements.size() == 1) {
      LOGS(logger, VERBOSE) << "All nodes have been placed on [" << node_placements.begin()->first << "].";
    } else {
      for (const auto& pr : node_placements) {
        std::ostringstream all_nodes_str;
        std::copy(pr.second.begin(), pr.second.end(), std::ostream_iterator<std::string>(all_nodes_str, ", "));
        LOGS(logger, VERBOSE) << " Provider: [" << pr.first << "]"
                              << ": [" << all_nodes_str.str() << "]";
      }
    }
  }
#endif  // !defined(ORT_MINIMAL_BUILD)

  return status;
}
}  // namespace

std::atomic<uint32_t> InferenceSession::global_session_id_{1};

static Status FinalizeSessionOptions(const SessionOptions& user_provided_session_options,
                                     const ONNX_NAMESPACE::ModelProto& model_proto,
                                     bool is_model_proto_parsed,
                                     /*out*/ SessionOptions& finalized_session_options) {
#if !defined(ORT_MINIMAL_BUILD)
  const logging::Logger& default_logger = logging::LoggingManager::DefaultLogger();

  // By now the environment should have initialized. (It is enforced prior to this.)
  const Env& env_instance = Env::Default();

  bool session_options_from_model = false;

  // Get the value held by the environment variable - kOrtLoadConfigFromModelEnvVar
  const std::string load_config_from_model_env_var_value =
      env_instance.GetEnvironmentVar(inference_session_utils::kOrtLoadConfigFromModelEnvVar);

  // Ascertain if the model is to be read for the ORT config from the afore parsed env var
  if (!load_config_from_model_env_var_value.empty()) {
    // Check if the env var contains an unsupported value
    if (load_config_from_model_env_var_value.length() > 1 ||
        (load_config_from_model_env_var_value[0] != '0' && load_config_from_model_env_var_value[0] != '1')) {
      std::ostringstream oss;
      oss << "The only supported values for the environment variable "
          << inference_session_utils::kOrtLoadConfigFromModelEnvVar << " are '0' and '1'. "
          << "The environment variable contained the value: " << load_config_from_model_env_var_value;
      return ORT_MAKE_STATUS(ONNXRUNTIME, INVALID_ARGUMENT, oss.str());
    }

    if (load_config_from_model_env_var_value[0] == '1') {
      LOGS(default_logger, INFO) << "Reading the provided model for the ORT config";
      session_options_from_model = true;
    }
  }

  // The model is to be read for an ORT config json that may hold some/all session options
  if (session_options_from_model) {
    SessionOptions constructed_session_options;

    // In theory we should not hit this condition unless this internal class' APIs are being called incorrectly.
    // This is a good sanity check to enforce that the model has been parsed prior to looking into it for ort config.
    ORT_ENFORCE(is_model_proto_parsed, "ModelProto needs to be parsed to check for ORT config within it");

    // Use default logger as the session_logger_ hasn't been initialized yet.
    inference_session_utils::JsonConfigParser config_parser(default_logger);

    auto status = config_parser.ParseOrtConfigJsonInModelProto(model_proto);
    if (!status.IsOK()) {
      return status;
    }

    status = config_parser.ParseSessionOptionsFromModelProto(constructed_session_options);
    if (!status.IsOK()) {
      return status;
    }

    // use the constructed session options
    finalized_session_options = constructed_session_options;
  } else {
    // use user provided session options instance
    finalized_session_options = user_provided_session_options;
  }
#else
  ORT_UNUSED_PARAMETER(model_proto);
  ORT_UNUSED_PARAMETER(is_model_proto_parsed);
  finalized_session_options = user_provided_session_options;
#endif  // !defined(ORT_MINIMAL_BUILD)

  return Status::OK();
}

void InferenceSession::ConstructorCommon(const SessionOptions& session_options,
                                         const Environment& session_env) {
  auto status = FinalizeSessionOptions(session_options, model_proto_, is_model_proto_parsed_, session_options_);
  // a monotonically increasing session id for use in telemetry
  session_id_ = global_session_id_.fetch_add(1);
  ORT_ENFORCE(status.IsOK(), "Could not finalize session options while constructing the inference session. Error Message: ",
              status.ErrorMessage());

  // The call to InitLogger depends on the final state of session_options_. Hence it should be invoked
  // after the invocation of FinalizeSessionOptions.
  InitLogger(logging_manager_);  // this sets session_logger_ so that it can be used for logging after this point.

#if !defined(ORT_MINIMAL_BUILD)
  // Update the number of steps for the graph transformer manager using the "finalized" session options
  ORT_ENFORCE(graph_transformation_mgr_.SetSteps(session_options_.max_num_graph_transformation_steps).IsOK());
#endif

  bool set_denormal_as_zero =
      session_options_.config_options.GetConfigOrDefault(kOrtSessionOptionsConfigSetDenormalAsZero, "0") == "1";

  // The only first session option for flush-to-zero and denormal-as-zero is effective to main thread and OpenMP threads.
  {
    static std::once_flag once;

    std::call_once(once, [&] {
#ifdef _OPENMP
      InitializeWithDenormalAsZero(set_denormal_as_zero);
#endif
      SetDenormalAsZero(set_denormal_as_zero);

      LOGS(*session_logger_, INFO) << "Flush-to-zero and denormal-as-zero are " << ((set_denormal_as_zero) ? "on" : "off");
    });
  }

  use_per_session_threads_ = session_options.use_per_session_threads;

  if (use_per_session_threads_) {
    LOGS(*session_logger_, INFO) << "Creating and using per session threadpools since use_per_session_threads_ is true";
    {
      bool allow_intra_op_spinning =
          session_options_.config_options.GetConfigOrDefault(kOrtSessionOptionsConfigAllowIntraOpSpinning, "1") == "1";
      OrtThreadPoolParams to = session_options_.intra_op_param;
      std::basic_stringstream<ORTCHAR_T> ss;
      if (to.name) {
        ss << to.name << ORT_TSTR("-");
      }
      ss << ORT_TSTR("session-") << session_id_ << ORT_TSTR("-intra-op");
      thread_pool_name_ = ss.str();
      to.name = thread_pool_name_.c_str();
      to.set_denormal_as_zero = set_denormal_as_zero;
      // If the thread pool can use all the processors, then
      // we set affinity of each thread to each processor.
      to.auto_set_affinity = to.thread_pool_size == 0 &&
                             session_options_.execution_mode == ExecutionMode::ORT_SEQUENTIAL &&
                             to.affinity_vec_len == 0;
      to.allow_spinning = allow_intra_op_spinning;
<<<<<<< HEAD
      to.use_tplite = session_options_.config_options.GetConfigOrDefault(kOrtSessionOptionsConfigUseTpLite, "0") == "1";
=======

      // Set custom threading functions
      to.custom_create_thread_fn = session_options_.custom_create_thread_fn;
      to.custom_thread_creation_options = session_options.custom_thread_creation_options;
      to.custom_join_thread_fn = session_options_.custom_join_thread_fn;
      if (to.custom_create_thread_fn) {
        ORT_ENFORCE(to.custom_join_thread_fn, "custom join thread function not set for intra op thread pool");
      }
>>>>>>> d0b08af3
      thread_pool_ =
          concurrency::CreateThreadPool(&Env::Default(), to, concurrency::ThreadPoolType::INTRA_OP);
    }
    if (session_options_.execution_mode == ExecutionMode::ORT_PARALLEL) {
      bool allow_inter_op_spinning =
          session_options_.config_options.GetConfigOrDefault(kOrtSessionOptionsConfigAllowInterOpSpinning, "1") == "1";
      OrtThreadPoolParams to = session_options_.inter_op_param;
      // If the thread pool can use all the processors, then
      // we set thread affinity.
      to.auto_set_affinity =
          to.thread_pool_size == 0 && session_options_.execution_mode == ExecutionMode::ORT_SEQUENTIAL;
      std::basic_stringstream<ORTCHAR_T> ss;
      if (to.name) {
        ss << to.name << ORT_TSTR("-");
      }
      ss << ORT_TSTR("session-") << session_id_ << ORT_TSTR("-inter-op");
      inter_thread_pool_name_ = ss.str();
      to.name = inter_thread_pool_name_.c_str();
      to.set_denormal_as_zero = set_denormal_as_zero;
      to.allow_spinning = allow_inter_op_spinning;

      // Set custom threading functions
      to.custom_create_thread_fn = session_options_.custom_create_thread_fn;
      to.custom_thread_creation_options = session_options.custom_thread_creation_options;
      to.custom_join_thread_fn = session_options_.custom_join_thread_fn;
      if (to.custom_create_thread_fn) {
        ORT_ENFORCE(to.custom_join_thread_fn, "custom join thread function not set for inter op thread pool");
      }
      inter_op_thread_pool_ =
          concurrency::CreateThreadPool(&Env::Default(), to, concurrency::ThreadPoolType::INTER_OP);
      if (inter_op_thread_pool_ == nullptr) {
        LOGS(*session_logger_, INFO) << "Failed to create the inter-op thread pool for the parallel executor, setting ExecutionMode to SEQUENTIAL";
        session_options_.execution_mode = ExecutionMode::ORT_SEQUENTIAL;
      }
    }
  } else {
    LOGS(*session_logger_, INFO) << "Using global/env threadpools since use_per_session_threads_ is false";
    intra_op_thread_pool_from_env_ = session_env.GetIntraOpThreadPool();
    inter_op_thread_pool_from_env_ = session_env.GetInterOpThreadPool();
    ORT_ENFORCE(session_env.EnvCreatedWithGlobalThreadPools(),
                "When the session is not configured to use per session"
                " threadpools, the env must be created with the the CreateEnvWithGlobalThreadPools API.");
  }

  session_profiler_.Initialize(session_logger_);
  if (session_options_.enable_profiling) {
    StartProfiling(session_options_.profile_file_prefix);
  }

  telemetry_ = {};
  allocator_manager_ = std::make_shared<onnxruntime::AllocatorManager>();
}

InferenceSession::InferenceSession(const SessionOptions& session_options, const Environment& session_env)
    :
#if !defined(ORT_MINIMAL_BUILD)
      graph_transformation_mgr_(session_options.max_num_graph_transformation_steps),
      insert_cast_transformer_("CastFloat16Transformer"),
#endif
      logging_manager_(session_env.GetLoggingManager()),
      environment_(session_env) {
  // Initialize assets of this session instance
  ConstructorCommon(session_options, session_env);
}

#if !defined(ORT_MINIMAL_BUILD)
InferenceSession::InferenceSession(const SessionOptions& session_options, const Environment& session_env,
                                   const std::string& model_uri)
    : model_location_(ToWideString(model_uri)),
      graph_transformation_mgr_(session_options.max_num_graph_transformation_steps),
      insert_cast_transformer_("CastFloat16Transformer"),
      logging_manager_(session_env.GetLoggingManager()),
      environment_(session_env) {
  auto status = Model::Load(model_location_, model_proto_);
  ORT_ENFORCE(status.IsOK(), "Given model could not be parsed while creating inference session. Error message: ",
              status.ErrorMessage());
  is_model_proto_parsed_ = true;
  // Finalize session options and initialize assets of this session instance
  ConstructorCommon(session_options, session_env);
}

#ifdef _WIN32
InferenceSession::InferenceSession(const SessionOptions& session_options,
                                   const Environment& session_env,
                                   const std::wstring& model_uri)
    : graph_transformation_mgr_(session_options.max_num_graph_transformation_steps),
      insert_cast_transformer_("CastFloat16Transformer"),
      logging_manager_(session_env.GetLoggingManager()),
      environment_(session_env) {
  model_location_ = ToWideString(model_uri);
  auto status = Model::Load(model_location_, model_proto_);
  ORT_ENFORCE(status.IsOK(), "Given model could not be parsed while creating inference session. Error message: ",
              status.ErrorMessage());
  is_model_proto_parsed_ = true;
  // Finalize session options and initialize assets of this session instance
  ConstructorCommon(session_options, session_env);
}
#endif

InferenceSession::InferenceSession(const SessionOptions& session_options, const Environment& session_env,
                                   std::istream& model_istream)
    : graph_transformation_mgr_(session_options.max_num_graph_transformation_steps),
      insert_cast_transformer_("CastFloat16Transformer"),
      logging_manager_(session_env.GetLoggingManager()),
      environment_(session_env) {
  Status st = Model::Load(model_istream, &model_proto_);
  ORT_ENFORCE(st.IsOK(), "Could not parse model successfully while constructing the inference session");
  is_model_proto_parsed_ = true;
  // Finalize session options and initialize assets of this session instance
  ConstructorCommon(session_options, session_env);
}

InferenceSession::InferenceSession(const SessionOptions& session_options, const Environment& session_env,
                                   const void* model_data, int model_data_len)
    : graph_transformation_mgr_(session_options.max_num_graph_transformation_steps),
      insert_cast_transformer_("CastFloat16Transformer"),
      logging_manager_(session_env.GetLoggingManager()),
      environment_(session_env) {
  const bool result = model_proto_.ParseFromArray(model_data, model_data_len);
  ORT_ENFORCE(result, "Could not parse model successfully while constructing the inference session");
  is_model_proto_parsed_ = true;
  // Finalize session options and initialize assets of this session instance
  ConstructorCommon(session_options, session_env);
}

#endif  // !defined(ORT_MINIMAL_BUILD)

InferenceSession::~InferenceSession() {
  if (session_options_.enable_profiling) {
    ORT_TRY {
      EndProfiling();
    }
    ORT_CATCH(const std::exception& e) {
      // TODO: Currently we have no way to transport this error to the API user
      // Maybe this should be refactored, so that profiling must be explicitly
      // started and stopped via C-API functions.
      // And not like now a session option and therefore profiling must be started
      // and stopped implicitly.
      ORT_HANDLE_EXCEPTION([&]() {
        LOGS(*session_logger_, ERROR) << "Error during EndProfiling(): " << e.what();
      });
    }
    ORT_CATCH(...) {
      LOGS(*session_logger_, ERROR) << "Unknown error during EndProfiling()";
    }
  }

#ifdef ONNXRUNTIME_ENABLE_INSTRUMENT
  if (session_activity_started_)
    TraceLoggingWriteStop(session_activity, "OrtInferenceSessionActivity");
#endif
#if !defined(ORT_MINIMAL_BUILD) && defined(ORT_MEMORY_PROFILE)
  MemoryInfo::GenerateMemoryProfile();
#endif
}

common::Status InferenceSession::RegisterExecutionProvider(const std::shared_ptr<IExecutionProvider>& p_exec_provider) {
  if (p_exec_provider == nullptr) {
    return Status(common::ONNXRUNTIME, common::FAIL, "Received nullptr for exec provider");
  }

  std::lock_guard<onnxruntime::OrtMutex> l(session_mutex_);

  if (is_inited_) {
    // adding an EP is pointless as the graph as already been partitioned so no nodes will be assigned to
    // the new EP
    LOGS(*session_logger_, ERROR) << "Execution providers must be registered before the session is initialized. ";
    return common::Status(common::ONNXRUNTIME, common::FAIL,
                          "Execution providers must be registered before the session is initialized.");
  }

  const std::string& provider_type = p_exec_provider->Type();

  p_exec_provider->RegisterAllocator(allocator_manager_);

  // Some session option values (default or user provided) may not work with some EPs.
  // Rather than put the onus on the user to know these, make the appropriate change while logging the change.
  if (provider_type == onnxruntime::kDmlExecutionProvider) {
    // DML's memory is not byte addressable and hence mem pattern doesn't work.
    if (session_options_.enable_mem_pattern) {
      LOGS(*session_logger_, WARNING)
          << "Having memory pattern enabled is not supported while using the DML Execution Provider. "
          << "So disabling it for this session since it uses the DML Execution Provider.";
      session_options_.enable_mem_pattern = false;
    }

    // Parallel execution mode does not support DML EP
    if (session_options_.execution_mode != ExecutionMode::ORT_SEQUENTIAL) {
      LOGS(*session_logger_, WARNING)
          << "Parallel execution mode does not support the DML Execution Provider. "
          << "So making the execution mode sequential for this session since it uses the DML Execution Provider.";

      session_options_.execution_mode = ExecutionMode::ORT_SEQUENTIAL;
    }
  }

  if (provider_type == onnxruntime::kCudaExecutionProvider) {
    // Parallel execution mode does not support the CUDA EP
    if (session_options_.execution_mode != ExecutionMode::ORT_SEQUENTIAL) {
      LOGS(*session_logger_, WARNING)
          << "Parallel execution mode does not support the CUDA Execution Provider. "
          << "So making the execution mode sequential for this session since it uses the CUDA Execution Provider.";
      session_options_.execution_mode = ExecutionMode::ORT_SEQUENTIAL;
    }

    auto trt_ep = execution_providers_.Get(kTensorrtExecutionProvider);
    if (trt_ep) {
      ORT_RETURN_IF_ERROR(p_exec_provider->SetComputeStream(trt_ep->GetComputeStream()));
    }
  }

  VLOGS(*session_logger_, 1) << "Adding execution provider of type: " << provider_type;
  auto p_data_xfr = p_exec_provider->GetDataTransfer();
  if (p_data_xfr) {
    auto st = data_transfer_mgr_.RegisterDataTransfer(std::move(p_data_xfr));
    if (!st.IsOK()) {
      return st;
    }
  }

  p_exec_provider->SetLogger(session_logger_);
  session_profiler_.AddEpProfilers(p_exec_provider->GetProfiler());
  return execution_providers_.Add(provider_type, p_exec_provider);
}

// Custom Op support
#if !defined(ORT_MINIMAL_BUILD) || defined(ORT_MINIMAL_BUILD_CUSTOM_OPS)
common::Status InferenceSession::AddCustomOpDomains(const std::vector<OrtCustomOpDomain*>& op_domains) {
  std::shared_ptr<CustomRegistry> custom_registry;
  ORT_RETURN_IF_ERROR_SESSIONID_(CreateCustomRegistry(op_domains, custom_registry));
  ORT_RETURN_IF_ERROR_SESSIONID_(RegisterCustomRegistry(custom_registry));
  return Status::OK();
}

common::Status InferenceSession::RegisterCustomRegistry(std::shared_ptr<CustomRegistry> custom_registry) {
  if (custom_registry == nullptr) {
    return Status(common::ONNXRUNTIME, common::FAIL, "Received nullptr for custom registry");
  }

  custom_registries_.push_back(custom_registry);

  // Insert session-level customized kernel registry.
  kernel_registry_manager_.RegisterKernelRegistry(custom_registry->GetKernelRegistry());

#if !defined(ORT_MINIMAL_BUILD)
  custom_schema_registries_.push_back(custom_registry->GetOpschemaRegistry());
#endif
  return Status::OK();
}
#endif  // !defined(ORT_MINIMAL_BUILD) || defined(ORT_MINIMAL_BUILD_CUSTOM_OPS)

#if !defined(ORT_MINIMAL_BUILD)
common::Status InferenceSession::RegisterGraphTransformer(
    std::unique_ptr<onnxruntime::GraphTransformer> p_graph_transformer, TransformerLevel level) {
  if (p_graph_transformer == nullptr) {
    return Status(common::ONNXRUNTIME, common::FAIL, "Received nullptr for graph transformer");
  }

  std::lock_guard<onnxruntime::OrtMutex> l(session_mutex_);

  if (is_inited_) {
    // adding a transformer now is pointless as the graph as already been transformed
    LOGS(*session_logger_, ERROR) << "Graph transformers must be registered before the session is initialized.";
    return common::Status(common::ONNXRUNTIME, common::FAIL,
                          "Graph transformers must be registered before the session is initialized.");
  }

  return graph_transformation_mgr_.Register(std::move(p_graph_transformer), level);
}

common::Status InferenceSession::FilterEnabledOptimizers(const std::unordered_set<std::string>& optimizers_to_disable) {
  optimizers_to_disable_ = optimizers_to_disable;
  return Status::OK();
}

common::Status InferenceSession::SaveToOrtFormat(const std::basic_string<ORTCHAR_T>& filepath) const {
  ORT_RETURN_IF_NOT(FLATBUFFERS_LITTLEENDIAN, "ort format only supports little-endian machines");

  // Get the byte size of the ModelProto and round it to the next MB and use it as flatbuffers' init_size
  // TODO: Investigate whether we should set a max size, and clarify the cost of having a buffer smaller than
  // what the total flatbuffers serialized size will be.
  constexpr size_t m_bytes = 1024 * 1024;
  size_t fbs_buffer_size = std::max(m_bytes, model_->ToProto().ByteSizeLong());
  fbs_buffer_size = ((fbs_buffer_size + m_bytes - 1) / m_bytes) * m_bytes;
  flatbuffers::FlatBufferBuilder builder(fbs_buffer_size);

  auto ort_model_version = builder.CreateString(kOrtModelVersion);
  flatbuffers::Offset<fbs::Model> model;
  ORT_RETURN_IF_ERROR(
      model_->SaveToOrtFormat(builder, model));

  flatbuffers::Offset<fbs::SessionState> session_state;
  ORT_RETURN_IF_ERROR(
      session_state_->SaveToOrtFormat(builder, session_state));

  fbs::InferenceSessionBuilder sb(builder);
  sb.add_ort_version(ort_model_version);
  sb.add_model(model);
  sb.add_session_state(session_state);
  auto session = sb.Finish();
  builder.Finish(session, fbs::InferenceSessionIdentifier());

  // TODO: Do we need to catch any std::exceptions from creating/writing to disk and convert to Status codes?
  {
    std::ofstream file(filepath, std::ios::binary);

    uint8_t* buf = builder.GetBufferPointer();
    int size = builder.GetSize();
    file.write(reinterpret_cast<const char*>(buf), size);
    file.close();
  }

  return Status::OK();
}

common::Status InferenceSession::Load(std::function<common::Status(std::shared_ptr<Model>&)> loader,
                                      const std::string& event_name) {
  Status status = Status::OK();
  TimePoint tp;
  if (session_profiler_.IsEnabled()) {
    tp = session_profiler_.Start();
  }
  ORT_TRY {
    std::lock_guard<onnxruntime::OrtMutex> l(session_mutex_);
    if (is_model_loaded_) {  // already loaded
      LOGS(*session_logger_, ERROR) << "This session already contains a loaded model.";
      return common::Status(common::ONNXRUNTIME, common::MODEL_LOADED, "This session already contains a loaded model.");
    }

    std::shared_ptr<onnxruntime::Model> p_tmp_model;
    status = loader(p_tmp_model);
    ORT_RETURN_IF_ERROR_SESSIONID_(status);

    model_ = p_tmp_model;

    status = DoPostLoadProcessing(*model_);
    ORT_RETURN_IF_ERROR_SESSIONID_(status);

    // all steps complete, mark the model as loaded.
    is_model_loaded_ = true;

    telemetry_.event_name_ = event_name;
  }
  ORT_CATCH(const std::exception& ex) {
    ORT_HANDLE_EXCEPTION([&]() {
      status = Status(common::ONNXRUNTIME, common::FAIL, "Exception during loading: " + std::string(ex.what()));
    });
  }
  ORT_CATCH(...) {
    LOGS(*session_logger_, ERROR) << "Unknown exception in Load()";
    status = Status(common::ONNXRUNTIME, common::RUNTIME_EXCEPTION, "Encountered unknown exception in Load()");
  }

  if (session_profiler_.IsEnabled()) {
    session_profiler_.EndTimeAndRecordEvent(profiling::SESSION_EVENT, event_name, tp);
  }

  return status;
}

template <typename T>
common::Status InferenceSession::Load(const std::basic_string<T>& model_uri) {
  model_location_ = ToWideString(model_uri);
  auto loader = [this](std::shared_ptr<onnxruntime::Model>& model) {
#ifdef ENABLE_LANGUAGE_INTEROP_OPS
    LoadInterOp(model_location_, interop_domains_, [&](const char* msg) { LOGS(*session_logger_, WARNING) << msg; });
    for (const auto& domain : interop_domains_) {
      ORT_RETURN_IF_ERROR(AddCustomOpDomains({domain.get()}));
    }
#endif
    return onnxruntime::Model::Load(model_location_, model, HasLocalSchema() ? &custom_schema_registries_ : nullptr,
                                    *session_logger_);
  };

  common::Status st = Load(loader, "model_loading_uri");
  if (!st.IsOK()) {
    std::ostringstream oss;
    oss << "Load model from " << ToMBString(model_uri) << " failed:" << st.ErrorMessage();
    return common::Status(st.Category(), st.Code(), oss.str());
  }
  return Status::OK();
}

#endif  // !defined(ORT_MINIMAL_BUILD)

common::Status InferenceSession::Load(const std::string& model_uri) {
  std::string model_type = session_options_.config_options.GetConfigOrDefault(kOrtSessionOptionsConfigLoadModelFormat, "");
  bool has_explicit_type = !model_type.empty();

  if ((has_explicit_type && model_type == "ORT") ||
      (!has_explicit_type && fbs::utils::IsOrtFormatModel(model_uri))) {
    return LoadOrtModel(model_uri);
  }

#if !defined(ORT_MINIMAL_BUILD)
  if (is_model_proto_parsed_) {
    return ORT_MAKE_STATUS(ONNXRUNTIME, FAIL,
                           "ModelProto corresponding to the model to be loaded has already been parsed. "
                           "Invoke Load().");
  }

  return Load<char>(model_uri);
#else
  return ORT_MAKE_STATUS(ONNXRUNTIME, INVALID_ARGUMENT, "ONNX format model is not supported in this build.");
#endif
}

#ifdef _WIN32
common::Status InferenceSession::Load(const std::wstring& model_uri) {
  std::string model_type = session_options_.config_options.GetConfigOrDefault(kOrtSessionOptionsConfigLoadModelFormat, "");
  bool has_explicit_type = !model_type.empty();

  if ((has_explicit_type && model_type == "ORT") ||
      (!has_explicit_type && fbs::utils::IsOrtFormatModel(model_uri))) {
    return LoadOrtModel(model_uri);
  }

#if !defined(ORT_MINIMAL_BUILD)
  if (is_model_proto_parsed_) {
    return ORT_MAKE_STATUS(ONNXRUNTIME, FAIL,
                           "ModelProto corresponding to the model to be loaded has already been parsed. "
                           "Invoke Load().");
  }

  return Load<PATH_CHAR_TYPE>(model_uri);
#else
  return ORT_MAKE_STATUS(ONNXRUNTIME, INVALID_ARGUMENT, "ONNX format model is not supported in this build.");
#endif
}
#endif

common::Status InferenceSession::Load(const void* model_data, int model_data_len) {
  std::string model_type = session_options_.config_options.GetConfigOrDefault(kOrtSessionOptionsConfigLoadModelFormat, "");
  bool has_explicit_type = !model_type.empty();

  if ((has_explicit_type && model_type == "ORT") ||
      (!has_explicit_type &&
       fbs::utils::IsOrtFormatModelBytes(model_data, model_data_len))) {
    return LoadOrtModel(model_data, model_data_len);
  }

#if !defined(ORT_MINIMAL_BUILD)
  if (is_model_proto_parsed_) {
    return ORT_MAKE_STATUS(ONNXRUNTIME, FAIL,
                           "ModelProto corresponding to the model to be loaded has already been parsed. "
                           "Invoke Load().");
  }

  auto loader = [this, model_data, model_data_len](std::shared_ptr<onnxruntime::Model>& model) {
    ModelProto model_proto;

    const bool result = model_proto.ParseFromArray(model_data, model_data_len);
    if (!result) {
      return Status(common::ONNXRUNTIME, common::INVALID_PROTOBUF,
                    "Failed to load model because protobuf parsing failed.");
    }
#ifdef ENABLE_LANGUAGE_INTEROP_OPS
    LoadInterOp(model_proto, interop_domains_, [&](const char* msg) { LOGS(*session_logger_, WARNING) << msg; });
    for (const auto& domain : interop_domains_) {
      ORT_RETURN_IF_ERROR(AddCustomOpDomains({domain.get()}));
    }
#endif

    return onnxruntime::Model::Load(std::move(model_proto), PathString(), model,
                                    HasLocalSchema() ? &custom_schema_registries_ : nullptr, *session_logger_);
  };

  return Load(loader, "model_loading_array");
#else
  return ORT_MAKE_STATUS(ONNXRUNTIME, INVALID_ARGUMENT, "ONNX format model is not supported in this build.");
#endif
}

#if !defined(ORT_MINIMAL_BUILD)

common::Status InferenceSession::Load(const ModelProto& model_proto) {
  if (is_model_proto_parsed_) {
    return ORT_MAKE_STATUS(ONNXRUNTIME, FAIL,
                           "ModelProto corresponding to the model to be loaded has already been parsed. "
                           "Invoke Load().");
  }

  auto loader = [this, &model_proto](std::shared_ptr<onnxruntime::Model>& model) {
#ifdef ENABLE_LANGUAGE_INTEROP_OPS
    LoadInterOp(model_proto, interop_domains_, [&](const char* msg) { LOGS(*session_logger_, WARNING) << msg; });
    for (const auto& domain : interop_domains_) {
      ORT_RETURN_IF_ERROR(AddCustomOpDomains({domain.get()}));
    }
#endif
    // This call will create a copy of model_proto and the constructed model instance will own the copy thereafter
    return onnxruntime::Model::Load(model_proto, PathString(), model,
                                    HasLocalSchema() ? &custom_schema_registries_ : nullptr, *session_logger_);
  };

  return Load(loader, "model_loading_proto");
}

common::Status InferenceSession::Load(std::unique_ptr<ModelProto> p_model_proto) {
  if (is_model_proto_parsed_) {
    return ORT_MAKE_STATUS(ONNXRUNTIME, FAIL,
                           "ModelProto corresponding to the model to be loaded has already been parsed. "
                           "Invoke Load().");
  }

  auto loader = [this, &p_model_proto](std::shared_ptr<onnxruntime::Model>& model) {
#ifdef ENABLE_LANGUAGE_INTEROP_OPS
    LoadInterOp(*p_model_proto, interop_domains_, [&](const char* msg) { LOGS(*session_logger_, WARNING) << msg; });
    for (const auto& domain : interop_domains_) {
      ORT_RETURN_IF_ERROR(AddCustomOpDomains({domain.get()}));
    }
#endif
    return onnxruntime::Model::Load(std::move(*p_model_proto), PathString(), model,
                                    HasLocalSchema() ? &custom_schema_registries_ : nullptr, *session_logger_);
  };

  return Load(loader, "model_loading_proto");
}

common::Status InferenceSession::Load(std::istream& model_istream, bool allow_released_opsets_only) {
  if (is_model_proto_parsed_) {
    return ORT_MAKE_STATUS(ONNXRUNTIME, FAIL,
                           "ModelProto corresponding to the model to be loaded has already been parsed. "
                           "Invoke Load().");
  }

  auto loader = [this, &model_istream, &allow_released_opsets_only](std::shared_ptr<onnxruntime::Model>& model) {
    ModelProto model_proto;
    Status st = Model::Load(model_istream, &model_proto);
    if (!st.IsOK()) {
      return st;
    }
#ifdef ENABLE_LANGUAGE_INTEROP_OPS
    LoadInterOp(model_proto, interop_domains_, [&](const char* msg) { LOGS(*session_logger_, WARNING) << msg; });
    for (const auto& domain : interop_domains_) {
      ORT_RETURN_IF_ERROR(AddCustomOpDomains({domain.get()}));
    }
#endif
    return onnxruntime::Model::Load(std::move(model_proto), PathString(), model,
                                    HasLocalSchema() ? &custom_schema_registries_ : nullptr,
                                    *session_logger_, allow_released_opsets_only);
  };

  return Load(loader, "model_loading_istream");
}

common::Status InferenceSession::Load() {
  if (!is_model_proto_parsed_) {
    return ORT_MAKE_STATUS(ONNXRUNTIME, FAIL,
                           "ModelProto corresponding to the model to be loaded has not been parsed yet. "
                           "This API should be called in conjunction with a ctor that takes a model abstraction.");
  }

  auto loader = [this](std::shared_ptr<onnxruntime::Model>& model) {
#ifdef ENABLE_LANGUAGE_INTEROP_OPS
    LoadInterOp(this->model_proto_, interop_domains_, [&](const char* msg) { LOGS(*session_logger_, WARNING) << msg; });
    for (const auto& domain : interop_domains_) {
      ORT_RETURN_IF_ERROR(AddCustomOpDomains({domain.get()}));
    }
#endif
    // Pass on ownership of the parsed ModelProto to the Model instance (its job here is done by this stage)
    return Model::Load(std::move(this->model_proto_), model_location_, model,
                       HasLocalSchema() ? &custom_schema_registries_ : nullptr, *session_logger_);
  };

  return Load(loader, "model_loading_from_saved_proto");
}

common::Status InferenceSession::TransformGraph(onnxruntime::Graph& graph,
                                                const onnxruntime::GraphTransformerManager& graph_transformer_mgr,
                                                const ExecutionProviders& providers,
                                                KernelRegistryManager& kernel_registry_manager,
                                                const InsertCastTransformer& insert_cast_transformer,
                                                SessionState& session_state,
                                                bool saving_model_in_ort_format) {
  // The transformer order:
  // 1. built-in graph rewriter
  // 2. each execution provider's transformer
  // 3. do node placement according to kernel definition
  // 4. insert copy nodes
  // 5. insert cast nodes.

  // first apply global(execution provider independent),  level 1(default/system/basic) graph to graph optimizations
  ORT_RETURN_IF_ERROR_SESSIONID_(
      graph_transformer_mgr.ApplyTransformers(graph, TransformerLevel::Level1, *session_logger_));

#ifdef USE_DML
  // TODO: this is a temporary workaround to apply the DML EP's custom graph transformer prior to partitioning. This
  // transformer applies DML-specific fusions that go beyond what ORT offers by default. Ideally the DML EP should
  // apply these transforms during partitioning, but the full mutable Graph object isn't exposed to
  // IExecutionProvider::GetCapability, which is necessary for the DML EP's transforms.
  //
  // To prevent this from interfering with other EPs, we only apply this transform if the DML EP is the only one that's
  // registered (aside from the CPU EP, which is always registered by default.)
  if (execution_providers_.Get(kDmlExecutionProvider) && execution_providers_.NumProviders() <= 2) {
    Dml::GraphTransformer dml_transformer(onnxruntime::kDmlExecutionProvider,
                                          execution_providers_.Get(kDmlExecutionProvider));

    bool modified = false;
    ORT_RETURN_IF_ERROR_SESSIONID_(dml_transformer.Apply(graph, modified, *session_logger_));
  }
#endif

  // if saving model to ORT format we only assign nodes a custom EP can handle and don't compile them.
  // we do this to preserve the original nodes in the model but prevent optimizers from changing them.
  // at runtime, the ORT format model will re-do the partitioning/compilation of these nodes, which may change
  // to cover fewer nodes due to device capabilities.
  auto mode = saving_model_in_ort_format ? GraphPartitioner::Mode::kAssignOnly
                                         : GraphPartitioner::Mode::kNormal;

  // Do partitioning based on execution providers' capability.
  GraphPartitioner partitioner(kernel_registry_manager, providers);
  ORT_RETURN_IF_ERROR_SESSIONID_(partitioner.Partition(graph, session_state.ExportDll(),
                                                       session_state.GetMutableFuncMgr(), mode));

  // apply transformers except default transformers
  // Default transformers are required for correctness and they are owned and run by inference session
  for (int i = static_cast<int>(TransformerLevel::Level1); i <= static_cast<int>(TransformerLevel::MaxLevel); i++) {
    ORT_RETURN_IF_ERROR_SESSIONID_(
        graph_transformer_mgr.ApplyTransformers(graph, static_cast<TransformerLevel>(i), *session_logger_));
  }

  bool modified = false;
  // Insert cast node/s.
  ORT_RETURN_IF_ERROR_SESSIONID_(insert_cast_transformer.Apply(graph, modified, *session_logger_));

  ORT_RETURN_IF_ERROR_SESSIONID_(VerifyEachNodeIsAssignedToAnEp(graph, *session_logger_));

  std::vector<std::string> provider_types;
  for (auto& provider_ptr : providers) {
    provider_types.push_back(provider_ptr->Type());
  }

  // Insert copy node/s.
  MemcpyTransformer copy_transformer{provider_types, kernel_registry_manager};
  ORT_RETURN_IF_ERROR_SESSIONID_(copy_transformer.Apply(graph, modified, *session_logger_));

  return common::Status::OK();
}
#endif  // !defined(ORT_MINIMAL_BUILD)

template <typename T>
static Status LoadOrtModelBytes(const std::basic_string<T>& model_uri,
                                std::basic_string<ORTCHAR_T>& model_location,
                                gsl::span<const uint8_t>& bytes,
                                std::vector<uint8_t>& bytes_data_holder) {
  size_t num_bytes = 0;
  model_location = ToWideString(model_uri);
  ORT_RETURN_IF_ERROR(Env::Default().GetFileLength(model_location.c_str(), num_bytes));

  bytes_data_holder.resize(num_bytes);

  std::ifstream bytes_stream(model_uri, std::ifstream::in | std::ifstream::binary);
  bytes_stream.read(reinterpret_cast<char*>(bytes_data_holder.data()), num_bytes);

  if (!bytes_stream) {
    return ORT_MAKE_STATUS(ONNXRUNTIME, FAIL,
                           "Load model from ", ToMBString(model_uri), " failed. Only ",
                           bytes_stream.gcount(), "/", num_bytes, " bytes were able to be read.");
  }

  bytes = gsl::span<const uint8_t>(bytes_data_holder.data(), num_bytes);

  return Status::OK();
}

Status InferenceSession::LoadOrtModel(const std::string& model_uri) {
  return LoadOrtModel(
      [&]() {
        ORT_RETURN_IF_ERROR(
            LoadOrtModelBytes(model_uri, model_location_,
                              ort_format_model_bytes_, ort_format_model_bytes_data_holder_));
        return Status::OK();
      });
}

#ifdef WIN32
Status InferenceSession::LoadOrtModel(const std::wstring& model_uri) {
  return LoadOrtModel(
      [&]() {
        ORT_RETURN_IF_ERROR(
            LoadOrtModelBytes(model_uri, model_location_,
                              ort_format_model_bytes_, ort_format_model_bytes_data_holder_));
        return Status::OK();
      });
}
#endif

Status InferenceSession::LoadOrtModel(const void* model_data, int model_data_len) {
  return LoadOrtModel([&]() {
    const auto use_ort_model_bytes_directly =
        GetSessionOptions().config_options.GetConfigOrDefault(kOrtSessionOptionsConfigUseORTModelBytesDirectly, "0");
    if (use_ort_model_bytes_directly != "1") {
      // copy bytes as we need them to be available when InferenceSession::Initialize is called later.
      ort_format_model_bytes_data_holder_.resize(model_data_len);
      std::copy_n(reinterpret_cast<const uint8_t*>(model_data), model_data_len,
                  ort_format_model_bytes_data_holder_.data());
      ort_format_model_bytes_ = gsl::span<const uint8_t>(ort_format_model_bytes_data_holder_.data(), model_data_len);
    } else {
      // Use the model_data directly to reduce memory consumption
      // This will require the model_data to be alive until the InferenceSession is initialized
      ort_format_model_bytes_ = gsl::span<const uint8_t>(reinterpret_cast<const uint8_t*>(model_data), model_data_len);
    }
    return Status::OK();
  });
}

Status InferenceSession::LoadOrtModel(std::function<Status()> load_ort_format_model_bytes) {
  static_assert(FLATBUFFERS_LITTLEENDIAN, "ORT format only supports little-endian machines");

  std::lock_guard<onnxruntime::OrtMutex> l(session_mutex_);

  if (is_model_loaded_) {  // already loaded
    Status status(common::ONNXRUNTIME, common::MODEL_LOADED, "This session already contains a loaded model.");
    LOGS(*session_logger_, ERROR) << status.ErrorMessage();
    return status;
  }

  if (is_inited_) {
    Status status(common::ONNXRUNTIME, common::MODEL_LOADED, "This session has already been initialized.");
    LOGS(*session_logger_, ERROR) << status.ErrorMessage();
    return status;
  }

  ORT_RETURN_IF_ERROR(load_ort_format_model_bytes());

  // Verify the ort_format_model_bytes_ is a valid InferenceSessionBuffer before we access the data
  flatbuffers::Verifier verifier(ort_format_model_bytes_.data(), ort_format_model_bytes_.size());
  ORT_RETURN_IF_NOT(fbs::VerifyInferenceSessionBuffer(verifier), "ORT model verification failed.");

  const auto* fbs_session = fbs::GetInferenceSession(ort_format_model_bytes_.data());
  ORT_RETURN_IF(nullptr == fbs_session, "InferenceSession is null. Invalid ORT format model.");

  // Check version mismatch, for now we will only proceed when runtime version matches the model's ort version
  const auto* fbs_ort_model_version = fbs_session->ort_version();
  ORT_RETURN_IF(fbs_ort_model_version == nullptr, "Serialized version info is null. Invalid ORT format model.");
  ORT_RETURN_IF_NOT(IsOrtModelVersionSupported(fbs_ort_model_version->str()),
                    "The ORT format model version [", fbs_ort_model_version->str(),
                    "] is not supported this build ", ORT_VERSION);

  const auto* fbs_model = fbs_session->model();
  ORT_RETURN_IF(nullptr == fbs_model, "Missing Model. Invalid ORT format model.");

  // need to go from unique_ptr to shared_ptr when moving into model_
  std::unique_ptr<Model> tmp_model;
#if !defined(ORT_MINIMAL_BUILD)
  ORT_RETURN_IF_ERROR(Model::LoadFromOrtFormat(*fbs_model,
                                               HasLocalSchema() ? &custom_schema_registries_ : nullptr,
                                               *session_logger_, tmp_model));

#else
  ORT_RETURN_IF_ERROR(Model::LoadFromOrtFormat(*fbs_model, *session_logger_, tmp_model));
#endif

  ORT_RETURN_IF_ERROR(SaveModelMetadata(*tmp_model));
  model_ = std::move(tmp_model);

  // Initialize takes the session_mutex_ as well so we need to have released it prior to calling this
  const auto* fbs_sess_state = fbs_session->session_state();
  ORT_RETURN_IF(nullptr == fbs_sess_state, "SessionState is null. Invalid ORT format model.");

  is_model_loaded_ = true;

  return Status::OK();
}

bool InferenceSession::IsInitialized() const {
  std::lock_guard<onnxruntime::OrtMutex> l(session_mutex_);
  return is_inited_;
}

static bool ModelHasFP16InputsHelper(const onnx::TypeProto& type_proto) {
  switch (type_proto.value_case()) {
    case ::onnx::TypeProto::ValueCase::kTensorType: {
      if (type_proto.has_tensor_type()) {
        auto& tensor_type = type_proto.tensor_type();
        if (tensor_type.elem_type() == ONNX_NAMESPACE::TensorProto_DataType::TensorProto_DataType_FLOAT16) {
          return true;
        }
      }
      break;
    }
    case ::onnx::TypeProto::ValueCase::kSequenceType: {
      if (type_proto.has_sequence_type()) {
        auto& sequence_type = type_proto.sequence_type();
        return ModelHasFP16InputsHelper(sequence_type.elem_type());
      }
      break;
    }
    case ::onnx::TypeProto::ValueCase::kMapType: {
      if (type_proto.has_map_type()) {
        auto& map_type = type_proto.map_type();
        return ModelHasFP16InputsHelper(map_type.value_type());
      }
      break;
    }
    default:
      break;
  }
  return false;
}

static bool ModelHasFP16Inputs(const Graph& graph) {
  for (auto& input : graph.GetInputs()) {
    if (input->Exists() && ModelHasFP16InputsHelper(*(input->TypeAsProto()))) {
      return true;
    }
  }
  return false;
}

common::Status InferenceSession::AddPrePackedWeightsContainer(PrepackedWeightsContainer* prepacked_weights_container) {
  if (prepacked_weights_container == nullptr) {
    return ORT_MAKE_STATUS(ONNXRUNTIME, INVALID_ARGUMENT,
                           "The provided PrePackedWeightsContainer instance to be added to the session is null");
  }

  if (prepacked_weights_container_ != nullptr) {
    return ORT_MAKE_STATUS(ONNXRUNTIME, INVALID_ARGUMENT,
                           "The session already has a PrePackedWeightsContainer instance");
  }

  prepacked_weights_container_ = prepacked_weights_container;

  return Status::OK();
}

namespace {
#if !defined(ORT_MINIMAL_BUILD) || defined(ORT_EXTENDED_MINIMAL_BUILD)
Status PartitionOrtFormatModel(onnxruntime::Graph& graph,
                               const ExecutionProviders& providers,
                               KernelRegistryManager& kernel_registry_manager,
                               SessionState& session_state) {
  std::unordered_map<std::string, uint64_t> compiled_kernel_hashes;

  GraphPartitioner partitioner(kernel_registry_manager, providers);
  ORT_RETURN_IF_ERROR(partitioner.Partition(graph, session_state.ExportDll(),
                                            session_state.GetMutableFuncMgr(),
                                            GraphPartitioner::Mode::kOrtFormatLoad,
                                            &compiled_kernel_hashes));

  if (!compiled_kernel_hashes.empty()) {
    session_state.SetCompiledKernelHashes(std::move(compiled_kernel_hashes));
  }

  return Status::OK();
}

#if defined(ORT_ENABLE_ORT_FORMAT_RUNTIME_GRAPH_OPTIMIZATION)
Status TransformGraphForOrtFormatModel(onnxruntime::Graph& graph, const logging::Logger& logger) {
  const auto runtime_transformers = std::vector<std::unique_ptr<GraphTransformer>>{};
  // TODO enable transformers
  //const auto runtime_transformers = optimizer_utils::GenerateOrtFormatRuntimeTransformers();
  for (const auto& runtime_transformer : runtime_transformers) {
    bool modified = false;
    ORT_RETURN_IF_ERROR(runtime_transformer->Apply(graph, modified, logger));
  }

  return Status::OK();
}
#endif  // defined(ORT_ENABLE_ORT_FORMAT_RUNTIME_GRAPH_OPTIMIZATION)
#endif  // !defined(ORT_MINIMAL_BUILD) || defined(ORT_EXTENDED_MINIMAL_BUILD)

Status AssignNodesToEpsFromHashesImpl(Graph& graph, const fbs::SessionState& fbs_session_state,
                                      const KernelRegistryManager& kernel_registry_manager) {
  using fbs::utils::FbsSessionStateViewer;
  const FbsSessionStateViewer fbs_session_state_viewer{fbs_session_state};
  ORT_RETURN_IF_ERROR(fbs_session_state_viewer.Validate());

  for (auto& node : graph.Nodes()) {
    for (auto& [attribute, subgraph] : node.GetAttributeNameToMutableSubgraphMap()) {
      const fbs::SessionState* fbs_subgraph_session_state;
      ORT_RETURN_IF_ERROR(fbs_session_state_viewer.GetSubgraphSessionState(node.Index(), attribute,
                                                                           fbs_subgraph_session_state));

      ORT_RETURN_IF_ERROR(AssignNodesToEpsFromHashesImpl(*subgraph, *fbs_subgraph_session_state,
                                                         kernel_registry_manager));
    }
  }

  for (FbsSessionStateViewer::Index i = 0, end = fbs_session_state_viewer.GetNumNodeKernelInfos(); i < end; ++i) {
    const auto node_kernel_info = fbs_session_state_viewer.GetNodeKernelInfo(i);
    Node* node = graph.GetNode(node_kernel_info.node_index);
    if (!node || !node->GetExecutionProviderType().empty()) continue;

    const KernelCreateInfo* kci = nullptr;
    ORT_RETURN_IF_NOT(kernel_registry_manager.SearchKernelRegistriesByHash(node_kernel_info.kernel_def_hash, &kci),
                      "Failed to find kernel def hash (", node_kernel_info.kernel_def_hash, ") in kernel registries for ",
                      node->OpType(), "(", node->SinceVersion(), ") node with name '", node->Name(), "'.");
    node->SetExecutionProviderType(kci->kernel_def->Provider());
  }

  return Status::OK();
}

Status AssignNodesToEpsFromHashes(Graph& graph, const fbs::SessionState& fbs_session_state,
                                  const KernelRegistryManager& kernel_registry_manager,
                                  const logging::Logger& logger) {
  ORT_RETURN_IF_ERROR(AssignNodesToEpsFromHashesImpl(graph, fbs_session_state, kernel_registry_manager));
  ORT_RETURN_IF_ERROR(VerifyEachNodeIsAssignedToAnEp(graph, logger));
  return Status::OK();
}
}  // namespace

static void ResolveMemoryPatternFlags(SessionState& session_state) {
  session_state.ResolveMemoryPatternFlag();

  for (const auto& entry : session_state.GetSubgraphSessionStateMap()) {
    for (const auto& name_to_subgraph_session_state : entry.second) {
      ResolveMemoryPatternFlags(*name_to_subgraph_session_state.second);
    }
  }
}

common::Status InferenceSession::Initialize() {
  Status status = Status::OK();
  TimePoint tp;
  if (session_profiler_.IsEnabled()) {
    tp = session_profiler_.Start();
  }

  ORT_TRY {
    LOGS(*session_logger_, INFO) << "Initializing session.";
    const Env& env = Env::Default();
    env.GetTelemetryProvider().LogSessionCreationStart();

    bool have_cpu_ep = false;

    {
      std::lock_guard<onnxruntime::OrtMutex> initial_guard(session_mutex_);

      if (!is_model_loaded_) {
        LOGS(*session_logger_, ERROR) << "Model was not loaded";
        return common::Status(common::ONNXRUNTIME, common::FAIL, "Model was not loaded.");
      }

      if (is_inited_) {  // already initialized
        LOGS(*session_logger_, INFO) << "Session has already been initialized.";
        return common::Status::OK();
      }

      have_cpu_ep = execution_providers_.Get(onnxruntime::kCpuExecutionProvider) != nullptr;
    }

    // Verify that there are no external initializers in the graph if external data is disabled.
    onnxruntime::Graph& graph = model_->MainGraph();
#ifdef DISABLE_EXTERNAL_INITIALIZERS
    const InitializedTensorSet& initializers = graph.GetAllInitializedTensors();
    for (const auto& it : initializers) {
      if (utils::HasExternalData(*it.second)) {
        return common::Status(common::ONNXRUNTIME, common::FAIL,
                              "Initializer tensors with external data is not allowed.");
      }
    }
#endif

    // Register default CPUExecutionProvider if user didn't provide it through the Register() calls.
    // RegisterExecutionProvider locks the session_mutex_ so we can't be holding it when we call that
    if (!have_cpu_ep) {
      LOGS(*session_logger_, INFO) << "Adding default CPU execution provider.";
      CPUExecutionProviderInfo epi{session_options_.enable_cpu_mem_arena};
      auto p_cpu_exec_provider = std::make_unique<CPUExecutionProvider>(epi);
      ORT_RETURN_IF_ERROR_SESSIONID_(RegisterExecutionProvider(std::move(p_cpu_exec_provider)));
    }

    // re-acquire mutex
    std::lock_guard<onnxruntime::OrtMutex> l(session_mutex_);

    // At this time we know all the providers that will be part of this session.
    // Read shared allocators from the environment and update them in the respective providers.
    //
    // The reason for updating the providers is so that when the session state is created the allocators
    // are setup appropriately keyed by OrtMemoryInfo with delegates going to the respective providers.
    // Secondly, the GetAllocator() method inside IExecutionProvider is still used in various places, hence
    // it doesn't make sense to just update the allocator map inside session state with these shared allocators; doing
    // so would cause inconsistency between the allocator map inside session sate and that inside the providers.
    // TODO: we could refactor the allocators to not require the call to GetAllocator but that change is much bigger
    // since we've to take into account the per-thread cuda allocators.
    // TODO (contd.) We could also possibly absorb the per-thread logic in a new allocator decorator that derives
    // from IAllocator to keep things clean.
    std::string use_env_allocators = session_options_.config_options.GetConfigOrDefault(kOrtSessionOptionsConfigUseEnvAllocators,
                                                                                        "0");
    if (use_env_allocators == "1") {
      LOGS(*session_logger_, INFO) << "This session will use the allocator registered with the environment.";
      UpdateProvidersWithSharedAllocators();
    }

#ifdef ONNXRUNTIME_ENABLE_INSTRUMENT
    TraceLoggingWriteStart(session_activity, "OrtInferenceSessionActivity");
    session_activity_started_ = true;
#endif

    // now that we have all the execution providers, create the session state
    session_state_ = std::make_unique<SessionState>(
        model_->MainGraph(),
        execution_providers_,
        session_options_.enable_mem_pattern && session_options_.execution_mode == ExecutionMode::ORT_SEQUENTIAL,
        GetIntraOpThreadPoolToUse(),
        GetInterOpThreadPoolToUse(),
        data_transfer_mgr_,
        *session_logger_,
        session_profiler_,
        session_options_.use_deterministic_compute,
        session_options_.enable_mem_reuse,
        prepacked_weights_container_);

    // Collect the kernel registries from execution provider instances;
    // There are 2 kinds of kernel registries with priority from high to low as below,
    // 1. Custom execution provider type specific kernel registries.
    // 2. common execution provider type specific kernel registries.
    // Kernel registries are shared across sessions.
    // The 1st ones should have already been registered via session-level API into KernelRegistryManager.
    //
    // Register 2nd registries into KernelRegistryManager.
    ORT_RETURN_IF_ERROR_SESSIONID_(kernel_registry_manager_.RegisterKernels(execution_providers_));

    const bool loading_ort_format = !ort_format_model_bytes_.empty();
    const bool saving_model = !session_options_.optimized_model_filepath.empty();
    const bool saving_ort_format = [&]() {
      if (saving_model) {
        const std::string model_type = session_options_.config_options.GetConfigOrDefault(kOrtSessionOptionsConfigSaveModelFormat, "");
        const bool has_explicit_type = !model_type.empty();
        return ((has_explicit_type && model_type == "ORT") ||
                (!has_explicit_type &&
                 fbs::utils::IsOrtFormatModel(session_options_.optimized_model_filepath)));
      }
      return false;
    }();

    const fbs::SessionState* serialized_session_state =
        loading_ort_format
            ? fbs::GetInferenceSession(ort_format_model_bytes_.data())->session_state()
            : nullptr;

#if !defined(ORT_MINIMAL_BUILD)
    if (!loading_ort_format) {
      const bool saving_runtime_optimizations =
          saving_ort_format &&
          session_options_.config_options.GetConfigOrDefault(kOrtSessionOptionsConfigSaveRuntimeOptimizations,
                                                             "0") == "1";
      // add predefined transformers
      ORT_RETURN_IF_ERROR_SESSIONID_(AddPredefinedTransformers(graph_transformation_mgr_,
                                                               session_options_.graph_optimization_level,
                                                               saving_runtime_optimizations));

      // apply any transformations to the main graph and any subgraphs
      ORT_RETURN_IF_ERROR_SESSIONID_(TransformGraph(graph, graph_transformation_mgr_,
                                                    execution_providers_, kernel_registry_manager_,
                                                    insert_cast_transformer_,
                                                    *session_state_,
                                                    saving_ort_format));

      // now that all the transforms are done, call Resolve on the main graph. this will recurse into the subgraphs.
      ORT_RETURN_IF_ERROR_SESSIONID_(graph.Resolve());

      // Update temporary copies of metadata, input- and output definitions to the same state as the resolved graph
      ORT_RETURN_IF_ERROR_SESSIONID_(SaveModelMetadata(*model_));
    } else
#endif  // !defined(ORT_MINIMAL_BUILD)
    {
      ORT_ENFORCE(loading_ort_format && serialized_session_state != nullptr);

#if !defined(ORT_MINIMAL_BUILD) || defined(ORT_EXTENDED_MINIMAL_BUILD)
      // nodes are already partitioned, but a custom EP may compile some at runtime.
      // run the partitioning to allow that to happen.
      //
      // We always have the CPU EP, so only need to run this if some other EP is enabled
      if (execution_providers_.NumProviders() > 1) {
        ORT_RETURN_IF_ERROR(PartitionOrtFormatModel(graph, execution_providers_, kernel_registry_manager_,
                                                    *session_state_));
      }

#if defined(ORT_ENABLE_ORT_FORMAT_RUNTIME_GRAPH_OPTIMIZATION)
      ORT_RETURN_IF_ERROR_SESSIONID_(TransformGraphForOrtFormatModel(graph, *session_logger_));
#endif  // defined(ORT_ENABLE_ORT_FORMAT_RUNTIME_GRAPH_OPTIMIZATION)
#endif  // !defined(ORT_MINIMAL_BUILD) || defined(ORT_EXTENDED_MINIMAL_BUILD)

      ORT_RETURN_IF_ERROR(AssignNodesToEpsFromHashes(graph, *serialized_session_state,
                                                     kernel_registry_manager_, *session_logger_));
    }

    ORT_RETURN_IF_ERROR_SESSIONID_(
        session_state_->FinalizeSessionState(model_location_, kernel_registry_manager_,
                                             session_options_,
                                             serialized_session_state,
                                             // need to keep the initializers if saving the optimized model
                                             !saving_model,
                                             saving_ort_format));

#if !defined(ORT_MINIMAL_BUILD)
    if (saving_model) {
      if (session_state_->GetFuncMgr().NumFuncs() > 0) {
        ORT_RETURN_IF_ERROR_SESSIONID_(
            ORT_MAKE_STATUS(ONNXRUNTIME, FAIL,
                            "Unable to serialize model as it contains compiled nodes. "
                            "Please disable any execution providers which generate compiled nodes."));
      }

      // add a warning if the NchwcTransformer was enabled, as it contains the hardware specific logic
      if (session_options_.graph_optimization_level >= TransformerLevel::Level3 &&
          optimizers_to_disable_.find("NchwcTransformer") == optimizers_to_disable_.cend()) {
        LOGS(*session_logger_, WARNING)
            << "Serializing optimized model with Graph Optimization level greater than ORT_ENABLE_EXTENDED and the "
               "NchwcTransformer enabled. The generated model may contain hardware specific optimizations, and "
               "should only be used in the same environment the model was optimized in.";
      }

      if (saving_ort_format) {
        ORT_RETURN_IF_ERROR_SESSIONID_(SaveToOrtFormat(session_options_.optimized_model_filepath));
      } else {
        ORT_RETURN_IF_ERROR_SESSIONID_(Model::Save(*model_, session_options_.optimized_model_filepath));
      }
    }
#endif  // !defined(ORT_MINIMAL_BUILD)

    // Resolve memory pattern flags of the main graph and subgraph session states
    ResolveMemoryPatternFlags(*session_state_);

    is_inited_ = true;

    // we don't directly use the ORT format bytes currently, so free those now
    // TODO, we may need to keep the bytes if we are using the offset directly in the initializers
    ort_format_model_bytes_ = gsl::span<const uint8_t>();
    std::vector<uint8_t>().swap(ort_format_model_bytes_data_holder_);

    // and log telemetry
    bool model_has_fp16_inputs = ModelHasFP16Inputs(graph);
    env.GetTelemetryProvider().LogSessionCreation(
        session_id_, model_->IrVersion(), model_->ProducerName(), model_->ProducerVersion(), model_->Domain(),
        model_->MainGraph().DomainToVersionMap(), model_->MainGraph().Name(), model_->MetaData(),
        telemetry_.event_name_, execution_providers_.GetIds(), model_has_fp16_inputs);
    LOGS(*session_logger_, INFO) << "Session successfully initialized.";
  }
  ORT_CATCH(const NotImplementedException& ex) {
    ORT_HANDLE_EXCEPTION([&]() {
      status = ORT_MAKE_STATUS(ONNXRUNTIME, NOT_IMPLEMENTED, "Exception during initialization: ", ex.what());
      LOGS(*session_logger_, ERROR) << status.ErrorMessage();
    });
  }
  ORT_CATCH(const std::exception& ex) {
    ORT_HANDLE_EXCEPTION([&]() {
      status = ORT_MAKE_STATUS(ONNXRUNTIME, RUNTIME_EXCEPTION, "Exception during initialization: ", ex.what());
      LOGS(*session_logger_, ERROR) << status.ErrorMessage();
    });
  }
  ORT_CATCH(...) {
    status = ORT_MAKE_STATUS(ONNXRUNTIME, RUNTIME_EXCEPTION, "Encountered unknown exception in Initialize()");
    LOGS(*session_logger_, ERROR) << status.ErrorMessage();
  }

  if (session_profiler_.IsEnabled()) {
    session_profiler_.EndTimeAndRecordEvent(profiling::SESSION_EVENT, "session_initialization", tp);
  }

  if (status.IsOK()) {
    for (auto& xp : execution_providers_) {
      auto end_status = xp->OnSessionInitializationEnd();
      if (status.IsOK()) {
        status = end_status;
      }
    }
  }

  return status;
}

// This method should be called from within Initialize() only and before the creation of the session state.
// This ensures all providers have been registered in the session and the session state is consistent with the providers.
void InferenceSession::UpdateProvidersWithSharedAllocators() {
  using namespace std;
  const auto& provider_ids = execution_providers_.GetIds();
  for (const auto& one_shared_alloc : environment_.GetRegisteredSharedAllocators()) {
    for (const auto& id : provider_ids) {
      auto* provider_ptr = execution_providers_.Get(id);
      provider_ptr->ReplaceAllocator(one_shared_alloc);
    }
  }
}

int InferenceSession::GetCurrentNumRuns() const {
  return current_num_runs_.load();
}

const std::vector<std::string>& InferenceSession::GetRegisteredProviderTypes() const {
  return execution_providers_.GetIds();
}

const ProviderOptionsMap& InferenceSession::GetAllProviderOptions() const {
  return execution_providers_.GetAllProviderOptions();
}

const SessionOptions& InferenceSession::GetSessionOptions() const {
  return session_options_;
}

const DataTransferManager& InferenceSession::GetDataTransferManager() const {
  return data_transfer_mgr_;
}

common::Status InferenceSession::CheckShapes(const std::string& input_name, const TensorShape& input_shape,
                                             const TensorShape& expected_shape) const {
  auto input_shape_sz = input_shape.NumDimensions();
  auto expected_shape_sz = expected_shape.NumDimensions();
  if (input_shape_sz != expected_shape_sz) {
    std::ostringstream ostr;
    ostr << "Invalid rank for input: " << input_name << " Got: " << input_shape_sz << " Expected: " << expected_shape_sz
         << " Please fix either the inputs or the model.";
    return Status(ONNXRUNTIME, INVALID_ARGUMENT, ostr.str());
  }

  std::vector<size_t> invalid_dim_indices;
  for (size_t i = 0; i < input_shape_sz; ++i) {
    if (expected_shape[i] < 0) {
      continue;  // this represents a symbolic shape dimension
    }
    if (input_shape[i] != expected_shape[i]) {
      invalid_dim_indices.push_back(i);
    }
  }

  if (!invalid_dim_indices.empty()) {
    std::ostringstream ostr;
    ostr << "Got invalid dimensions for input: " << input_name << " for the following indices\n";
    for (size_t i = 0, end = invalid_dim_indices.size(); i < end; ++i) {
      size_t idx = invalid_dim_indices[i];
      ostr << " index: " << idx << " Got: " << input_shape[idx] << " Expected: " << expected_shape[idx] << "\n";
    }
    ostr << " Please fix either the inputs or the model.";
    return Status(ONNXRUNTIME, INVALID_ARGUMENT, ostr.str());
  }
  return Status::OK();
}

static common::Status CheckTypes(MLDataType actual, MLDataType expected, const std::string& base_type) {
  if (actual == expected) {
    return Status::OK();
  }
  std::ostringstream ostr;
  ostr << "Unexpected input data type. Actual: (";
  ostr << base_type;
  ostr << "(";
  ostr << DataTypeImpl::ToString(actual);
  ostr << ")) , expected: (";
  ostr << base_type;
  ostr << "(";
  ostr << DataTypeImpl::ToString(expected);
  ostr << "))";

  return Status(common::ONNXRUNTIME, common::INVALID_ARGUMENT, ostr.str());
}

common::Status InferenceSession::ValidateInputs(const std::vector<std::string>& feed_names,
                                                const std::vector<OrtValue>& feeds) const {
  if (feed_names.size() != feeds.size()) {
    return ORT_MAKE_STATUS(ONNXRUNTIME, INVALID_ARGUMENT, "Size mismatch: feed_names has ", feed_names.size(),
                           "elements, but feeds has ", feeds.size(), " elements.");
  }

  for (size_t i = 0; i < feeds.size(); ++i) {
    const auto& feed_name = feed_names[i];

    auto iter = input_def_map_.find(feed_name);
    if (input_def_map_.end() == iter) {
      return ORT_MAKE_STATUS(ONNXRUNTIME, INVALID_ARGUMENT, "Invalid Feed Input Name:", feed_name);
    }

    auto expected_type = iter->second.ml_data_type;
    auto& input_ml_value = feeds.at(i);
    if (input_ml_value.IsTensor()) {
      if (!expected_type->IsTensorType()
#if !defined(DISABLE_OPTIONAL_TYPE)
          && !utils::IsOptionalTensor(expected_type)
#endif
      ) {
        return ORT_MAKE_STATUS(ONNXRUNTIME, INVALID_ARGUMENT, "Input with name: ", feed_name,
                               " is not expected to be of type tensor.");
      }

      // check for type
#if !defined(DISABLE_OPTIONAL_TYPE)
      auto expected_element_type = expected_type->IsTensorType()
                                       ? expected_type
                                             ->AsTensorType()
                                             ->GetElementType()
                                       : utils::GetElementTypeFromOptionalTensor(expected_type);
#else
      auto expected_element_type = expected_type->AsTensorType()->GetElementType();
#endif

      auto input_element_type = input_ml_value.Get<Tensor>().DataType();
      ORT_RETURN_IF_ERROR_SESSIONID_(CheckTypes(input_element_type, expected_element_type, "tensor"));

      // check for shape
      const auto& expected_shape = iter->second.tensor_shape;
      if (expected_shape.NumDimensions() > 0) {
        const auto& input_shape = input_ml_value.Get<Tensor>().Shape();
        ORT_RETURN_IF_ERROR_SESSIONID_(CheckShapes(feed_name, input_shape, expected_shape));
      }
    } else if (input_ml_value.IsSparseTensor()) {
#if !defined(DISABLE_SPARSE_TENSORS)
      if (!expected_type->IsSparseTensorType()) {
        return ORT_MAKE_STATUS(ONNXRUNTIME, INVALID_ARGUMENT, "Input with name: ", feed_name,
                               " is not expected to be of type sparse tensor.");
      }
      auto expected_element_type = expected_type->AsSparseTensorType()->GetElementType();
      const SparseTensor& sparse_tensor = input_ml_value.Get<SparseTensor>();
      auto input_element_type = sparse_tensor.DataType();
      ORT_RETURN_IF_ERROR_SESSIONID_(CheckTypes(input_element_type, expected_element_type, "sparse_tensor"));
      // Check shape
      const auto& expected_shape = iter->second.tensor_shape;
      if (expected_shape.NumDimensions() > 0) {
        const auto& input_shape = sparse_tensor.DenseShape();
        ORT_RETURN_IF_ERROR_SESSIONID_(CheckShapes(feed_name, input_shape, expected_shape));
      }
#else
      return ORT_MAKE_STATUS(ONNXRUNTIME, INVALID_ARGUMENT, "Input with name ", feed_name,
                             " is a sparse tensor, which is not supported in this build.");
#endif

    } else if (input_ml_value.IsTensorSequence()) {
      if (!expected_type->IsTensorSequenceType()
#if !defined(DISABLE_OPTIONAL_TYPE)
          && !utils::IsOptionalSeqTensor(expected_type)
#endif
      ) {
        return ORT_MAKE_STATUS(ONNXRUNTIME, INVALID_ARGUMENT, "Input with name: ", feed_name,
                               " is not expected to be of type tensor sequence.");
      }

#if !defined(DISABLE_OPTIONAL_TYPE)
      auto expected_element_type = expected_type->IsTensorSequenceType()
                                       ? expected_type
                                             ->AsSequenceTensorType()
                                             ->GetElementType()
                                       : utils::GetElementTypeFromOptionalSeqTensor(expected_type);
#else
      auto expected_element_type = expected_type->AsSequenceTensorType()->GetElementType();
#endif

      auto input_element_type = input_ml_value.Get<TensorSeq>().DataType();
      ORT_RETURN_IF_ERROR_SESSIONID_(CheckTypes(input_element_type, expected_element_type, "seq"));
    } else {
      auto input_type = input_ml_value.Type();
      ORT_RETURN_IF_ERROR_SESSIONID_(CheckTypes(input_type, expected_type, ""));
    }
  }

  return Status::OK();
}

common::Status InferenceSession::ValidateOutputs(const std::vector<std::string>& output_names,
                                                 const std::vector<OrtValue>* p_fetches) const {
  if (p_fetches == nullptr) {
    return common::Status(common::ONNXRUNTIME, common::INVALID_ARGUMENT, "Output vector pointer is NULL");
  }

  if (output_names.empty()) {
    return common::Status(common::ONNXRUNTIME, common::INVALID_ARGUMENT, "At least one output should be requested.");
  }

  if (!p_fetches->empty() && (output_names.size() != p_fetches->size())) {
    std::ostringstream ostr;
    ostr << "Output vector incorrectly sized: output_names.size(): " << output_names.size()
         << "p_fetches->size(): " << p_fetches->size();
    return common::Status(common::ONNXRUNTIME, common::INVALID_ARGUMENT, ostr.str());
  }

  for (const auto& name : output_names) {
    if (model_output_names_.find(name) == model_output_names_.end()) {
      return common::Status(common::ONNXRUNTIME, common::INVALID_ARGUMENT, "Invalid Output Name:" + name);
    }
  }

  // TODO add more validation here like checking shape of the allocated buffers

  return common::Status::OK();
}

#ifdef ENABLE_TRAINING
Status InferenceSession::PartialRun(onnxruntime::RunOptions& run_options,
                                    const std::vector<OrtValue>& feeds,
                                    std::vector<OrtValue>& fetches,
                                    PartialGraphExecutionState& state,
                                    FeedsFetchesManager& feeds_fetches_manager,
                                    const OrtValueCachePtr& cache) {
  Status retval = Status::OK();
  std::vector<IExecutionProvider*> exec_providers_to_stop;
  exec_providers_to_stop.reserve(execution_providers_.NumProviders());

  ORT_TRY {
    if (!is_inited_) {
      LOGS(*session_logger_, ERROR) << "Session was not initialized";
      return Status(common::ONNXRUNTIME, common::FAIL, "Session not initialized.");
    }

    if (!run_options.run_tag.empty()) {
      LOGS(*session_logger_, INFO) << "Running with tag: " << run_options.run_tag;
    }

    // scope of owned_run_logger is just the call to Execute.
    // If Execute ever becomes async we need a different approach
    std::unique_ptr<logging::Logger> owned_run_logger;
    auto run_logger = CreateLoggerForRun(run_options, owned_run_logger);

    // info all execution providers InferenceSession:Run started
    // TODO: only call OnRunStart for all providers in-use
    for (auto& xp : execution_providers_) {
      // call OnRunStart and add to exec_providers_to_stop if successful
      auto start_func = [&xp, &exec_providers_to_stop]() {
        auto status = xp->OnRunStart();
        if (status.IsOK())
          exec_providers_to_stop.push_back(xp.get());

        return status;
      };

      ORT_CHECK_AND_SET_RETVAL(start_func());
    }

    ORT_ENFORCE(run_options.only_execute_path_to_fetches == false, "only_execute_path_to_fetches is not supported.");

    ORT_ENFORCE(session_options_.execution_mode == ExecutionMode::ORT_SEQUENTIAL, "Only sequential mode is supported.");

    // execute the graph
#ifdef DEBUG_NODE_INPUTS_OUTPUTS
    if (state.GetProgramCounterStart() == 0) {
      session_state_->IncrementGraphExecutionCounter();
    }
#endif
    ORT_CHECK_AND_SET_RETVAL(utils::ExecutePartialGraph(*session_state_, feeds_fetches_manager, feeds, fetches,
                                                        run_logger, state, cache));
  }
  ORT_CATCH(const std::exception& e) {
    ORT_HANDLE_EXCEPTION([&]() {
      retval = Status(common::ONNXRUNTIME, common::FAIL, e.what());
    });
  }
  ORT_CATCH(...) {
    retval = Status(common::ONNXRUNTIME, common::RUNTIME_EXCEPTION, "Encountered unknown exception in Run()");
  }

  // info all execution providers InferenceSession:Run ended
  for (auto* xp : exec_providers_to_stop) {
    auto status = xp->OnRunEnd(/*sync_stream*/ false);
    ORT_CHECK_AND_SET_RETVAL(status);
  }

  return retval;
}
#endif

Status InferenceSession::Run(const RunOptions& run_options,
                             const std::vector<std::string>& feed_names, const std::vector<OrtValue>& feeds,
                             const std::vector<std::string>& output_names, std::vector<OrtValue>* p_fetches,
                             const std::vector<OrtDevice>* p_fetches_device_info) {
  TimePoint tp;
  if (session_profiler_.IsEnabled()) {
    tp = session_profiler_.Start();
  }

#ifdef ONNXRUNTIME_ENABLE_INSTRUMENT
  TraceLoggingActivity<telemetry_provider_handle> ortrun_activity;
  ortrun_activity.SetRelatedActivity(session_activity);
  TraceLoggingWriteStart(ortrun_activity, "OrtRun");
#endif
  Status retval = Status::OK();
  const Env& env = Env::Default();

  std::vector<IExecutionProvider*> exec_providers_to_stop;
  exec_providers_to_stop.reserve(execution_providers_.NumProviders());

  std::vector<AllocatorPtr> arenas_to_shrink;

  ORT_TRY {
    if (!is_inited_) {
      LOGS(*session_logger_, ERROR) << "Session was not initialized";
      return Status(common::ONNXRUNTIME, common::FAIL, "Session not initialized.");
    }

    // log evaluation start to trace logging provider
    env.GetTelemetryProvider().LogEvaluationStart();

    ORT_RETURN_IF_ERROR_SESSIONID_(ValidateInputs(feed_names, feeds));
    ORT_RETURN_IF_ERROR_SESSIONID_(ValidateOutputs(output_names, p_fetches));

    // shrink certain default memory arenas if the user has requested for it
    const std::string& shrink_memory_arenas =
        run_options.config_options.GetConfigOrDefault(kOrtRunOptionsConfigEnableMemoryArenaShrinkage, "");

    if (!shrink_memory_arenas.empty()) {
      ORT_RETURN_IF_ERROR_SESSIONID_(ValidateAndParseShrinkArenaString(shrink_memory_arenas, arenas_to_shrink));
    }

    FeedsFetchesInfo info(feed_names, output_names, session_state_->GetOrtValueNameIdxMap());
    FeedsFetchesManager feeds_fetches_manager{std::move(info)};

    if (p_fetches_device_info) {
      // populate the target device info. ignored if pre-allocated fetches are provided
      const auto& fetch_device_info = *p_fetches_device_info;
      auto& fetch_info = feeds_fetches_manager.GetMutableFetchesDeviceCopyInfo();

      for (size_t i = 0, end = output_names.size(); i < end; ++i) {
        fetch_info[i].target_device = fetch_device_info[i];
      }
    }

    if (!run_options.run_tag.empty()) {
      LOGS(*session_logger_, INFO) << "Running with tag: " << run_options.run_tag;
    }

    ++current_num_runs_;

    // scope of owned_run_logger is just the call to Execute.
    // If Execute ever becomes async we need a different approach
    std::unique_ptr<logging::Logger> owned_run_logger;
    auto run_logger = CreateLoggerForRun(run_options, owned_run_logger);

    // info all execution providers InferenceSession:Run started
    // TODO: only call OnRunStart for all providers in-use
    for (auto& xp : execution_providers_) {
      // call OnRunStart and add to exec_providers_to_stop if successful
      auto start_func = [&xp, &exec_providers_to_stop]() {
        auto status = xp->OnRunStart();
        if (status.IsOK())
          exec_providers_to_stop.push_back(xp.get());

        return status;
      };

      ORT_CHECK_AND_SET_RETVAL(start_func());
    }

#if !defined(ORT_MINIMAL_BUILD)
    if (run_options.only_execute_path_to_fetches) {
      session_state_->UpdateToBeExecutedNodes(feeds_fetches_manager.GetFeedsFetchesInfo().fetches_mlvalue_idxs);
    }
#endif

    // execute the graph
#ifdef DEBUG_NODE_INPUTS_OUTPUTS
    session_state_->IncrementGraphExecutionCounter();
#endif
    ORT_CHECK_AND_SET_RETVAL(utils::ExecuteGraph(*session_state_, feeds_fetches_manager, feeds, *p_fetches,
                                                 session_options_.execution_mode, run_options.terminate, run_logger,
                                                 run_options.only_execute_path_to_fetches));
  }
  ORT_CATCH(const std::exception& e) {
    ORT_HANDLE_EXCEPTION([&]() {
      retval = Status(common::ONNXRUNTIME, common::FAIL, e.what());
    });
  }
  ORT_CATCH(...) {
    retval = Status(common::ONNXRUNTIME, common::RUNTIME_EXCEPTION, "Encountered unknown exception in Run()");
  }

  // info all execution providers InferenceSession:Run ended
  for (auto* xp : exec_providers_to_stop) {
    auto status = xp->OnRunEnd(/*sync_stream*/ true);
    ORT_CHECK_AND_SET_RETVAL(status);
  }

  if (!arenas_to_shrink.empty()) {
    ShrinkMemoryArenas(arenas_to_shrink);
  }

  --current_num_runs_;

  // keep track of telemetry
  ++telemetry_.total_runs_since_last_;
  telemetry_.total_run_duration_since_last_ += TimeDiffMicroSeconds(tp);

  // time to send telemetry?
  if (TimeDiffMicroSeconds(telemetry_.time_sent_last_) > telemetry_.kDurationBetweenSending) {
    // send the telemetry
    env.GetTelemetryProvider().LogRuntimePerf(session_id_, telemetry_.total_runs_since_last_,
                                              telemetry_.total_run_duration_since_last_);
    // reset counters
    telemetry_.time_sent_last_ = std::chrono::high_resolution_clock::now();
    telemetry_.total_runs_since_last_ = 0;
    telemetry_.total_run_duration_since_last_ = 0;
  }

  // log evaluation stop to trace logging provider
  env.GetTelemetryProvider().LogEvaluationStop();

  // send out profiling events (optional)
  if (session_profiler_.IsEnabled()) {
    session_profiler_.EndTimeAndRecordEvent(profiling::SESSION_EVENT, "model_run", tp);
  }
#ifdef ONNXRUNTIME_ENABLE_INSTRUMENT
  TraceLoggingWriteStop(ortrun_activity, "OrtRun");
#endif
  return retval;
}

common::Status InferenceSession::Run(const NameMLValMap& feeds, const std::vector<std::string>& output_names,
                                     std::vector<OrtValue>* p_fetches) {
  return Run(RunOptions(), feeds, output_names, p_fetches);
}

common::Status InferenceSession::Run(const RunOptions& run_options, const NameMLValMap& feeds_map,
                                     const std::vector<std::string>& output_names, std::vector<OrtValue>* p_fetches) {
  std::vector<std::string> feed_names;
  std::vector<OrtValue> feeds;

  auto num_feeds = feeds_map.size();
  feed_names.reserve(num_feeds);
  feeds.reserve(num_feeds);

  for (auto& pair : feeds_map) {
    feed_names.push_back(pair.first);
    feeds.push_back(pair.second);
  }

  return Run(run_options, feed_names, feeds, output_names, p_fetches, nullptr);
}

std::pair<common::Status, const ModelMetadata*> InferenceSession::GetModelMetadata() const {
  {
    std::lock_guard<onnxruntime::OrtMutex> l(session_mutex_);
    if (!is_model_loaded_) {
      LOGS(*session_logger_, ERROR) << "Model was not loaded";
      return std::make_pair(common::Status(common::ONNXRUNTIME, common::FAIL, "Model was not loaded."), nullptr);
    }
  }

  return std::make_pair(common::Status::OK(), &model_metadata_);
}

std::pair<common::Status, const InputDefList*> InferenceSession::GetModelInputs() const {
  {
    std::lock_guard<onnxruntime::OrtMutex> l(session_mutex_);
    if (!is_model_loaded_) {
      LOGS(*session_logger_, ERROR) << "Model was not loaded";
      return std::make_pair(common::Status(common::ONNXRUNTIME, common::FAIL, "Model was not loaded."), nullptr);
    }
  }

  // return required inputs (excludes any inputs used for overriding initializers)
  return std::make_pair(common::Status::OK(), &model_->MainGraph().GetInputs());
}

std::pair<common::Status, const InputDefList*> InferenceSession::GetOverridableInitializers() const {
  {
    std::lock_guard<onnxruntime::OrtMutex> l(session_mutex_);
    if (!is_model_loaded_) {
      LOGS(*session_logger_, ERROR) << "Model was not loaded";
      return std::make_pair(common::Status(common::ONNXRUNTIME, common::FAIL, "Model was not loaded."), nullptr);
    }
  }

  // returns a list of initializers that can be overriden.
  return std::make_pair(common::Status::OK(), &model_->MainGraph().GetOverridableInitializers());
}

std::pair<common::Status, const OutputDefList*> InferenceSession::GetModelOutputs() const {
  {
    std::lock_guard<onnxruntime::OrtMutex> l(session_mutex_);
    if (!is_model_loaded_) {
      LOGS(*session_logger_, ERROR) << "Model was not loaded";
      return std::make_pair(common::Status(common::ONNXRUNTIME, common::FAIL, "Model was not loaded."), nullptr);
    }
  }

  return std::make_pair(common::Status::OK(), &output_def_list_);
}

common::Status InferenceSession::NewIOBinding(std::unique_ptr<IOBinding>* io_binding) {
  {
    std::lock_guard<onnxruntime::OrtMutex> l(session_mutex_);
    if (!is_inited_) {
      LOGS(*session_logger_, ERROR) << "Session was not initialized";
      return common::Status(common::ONNXRUNTIME, common::FAIL, "Session not initialized.");
    }
  }

  // private constructor, can't use make_unique
  *io_binding = std::unique_ptr<IOBinding>(new IOBinding(*session_state_));
  return Status::OK();
}

common::Status InferenceSession::Run(const RunOptions& run_options, IOBinding& io_binding) {
  // TODO should Run() call io_binding.SynchronizeInputs() or should it let the callers do it?
  // io_binding.SynchronizeInputs();
  return Run(run_options, io_binding.GetInputNames(), io_binding.GetInputs(), io_binding.GetOutputNames(),
             &io_binding.GetOutputs(), &io_binding.GetOutputsDeviceInfo());
}

common::Status InferenceSession::Run(IOBinding& io_binding) {
  RunOptions run_options;
  return Run(run_options, io_binding);
}

template <typename T>
void InferenceSession::StartProfiling(const std::basic_string<T>& file_prefix) {
  std::basic_ostringstream<T> ss;
  ss << file_prefix << "_" << GetCurrentTimeString<T>() << ".json";
  session_profiler_.StartProfiling(ss.str());
}

void InferenceSession::StartProfiling(const std::string& file_prefix) {
  StartProfiling<char>(file_prefix);
}

#ifdef _WIN32
void InferenceSession::StartProfiling(const std::wstring& file_prefix) {
  StartProfiling<PATH_CHAR_TYPE>(file_prefix);
}
#endif

void InferenceSession::StartProfiling(const logging::Logger* logger_ptr) {
  session_profiler_.StartProfiling(logger_ptr);
}

std::string InferenceSession::EndProfiling() {
  if (is_model_loaded_) {
    if (session_profiler_.IsEnabled()) {
      return session_profiler_.EndProfiling();
    } else {
      LOGS(*session_logger_, VERBOSE) << "Profiler is disabled.";
      return std::string();
    }
  }
  LOGS(*session_logger_, ERROR) << "Could not write a profile because no model was loaded.";
  return std::string();
}

const profiling::Profiler& InferenceSession::GetProfiling() const {
  return session_profiler_;
}

AllocatorPtr InferenceSession::GetAllocator(const OrtMemoryInfo& mem_info) const {
  return session_state_->GetAllocator(mem_info);
}

common::Status InferenceSession::ValidateAndParseShrinkArenaString(const std::string& ort_device_list,
                                                                   /*out*/ std::vector<AllocatorPtr>& arenas_to_shrink) const {
  arenas_to_shrink.reserve(5);  // Allocate some memory for the container (we are unlikely to see more than 5 memory arena shrink requests)

  std::istringstream ss_1(ort_device_list);
  std::string device_id_pair;

  // Process all device-id pair(s)
  while (std::getline(ss_1, device_id_pair, ';')) {
    std::istringstream ss_2(device_id_pair);
    std::string device_id_component;

    // default values
    OrtDevice::DeviceType device_type = -1;
    OrtDevice::MemoryType memory_type = OrtDevice::MemType::DEFAULT;
    OrtDevice::DeviceId device_id = 0;

    int iter = 0;
    // Process this device-id pair
    while (std::getline(ss_2, device_id_component, ':')) {
      if (iter == 0) {  // this component corresponds to device
        if (device_id_component == "cpu") {
          device_type = OrtDevice::CPU;
        } else if (device_id_component == "gpu") {
          device_type = OrtDevice::GPU;
        } else {
          return ORT_MAKE_STATUS(ONNXRUNTIME, INVALID_ARGUMENT, "Unsupported device specified in the memory arena shrink list: ",
                                 device_id_component);
        }
      } else if (iter == 1) {  // This component corresponds to device id
        if (!TryParseStringWithClassicLocale<OrtDevice::DeviceId>(device_id_component, device_id)) {
          return ORT_MAKE_STATUS(ONNXRUNTIME, INVALID_ARGUMENT, "Unsupported device id in the memory arena shrink list: ",
                                 device_id_component);
        }
      }

      ++iter;
    }

    // Shrink if it is an arena based allocator
    auto alloc = session_state_->GetAllocator(OrtDevice(device_type, memory_type, device_id));

    if (alloc == nullptr) {
      return ORT_MAKE_STATUS(ONNXRUNTIME, INVALID_ARGUMENT, "Did not find an arena based allocator registered for device-id ",
                             " combination in the memory arena shrink list: ", device_id_pair);
    }

    if (alloc->Info().alloc_type != OrtAllocatorType::OrtArenaAllocator) {
      return ORT_MAKE_STATUS(ONNXRUNTIME, INVALID_ARGUMENT, "The registered allocator for device-id ",
                             " combination is not an arena based allocator: ", device_id_pair);
    }

    arenas_to_shrink.push_back(std::move(alloc));
  }

  return Status::OK();
}

void InferenceSession::ShrinkMemoryArenas(const std::vector<AllocatorPtr>& arenas_to_shrink) {
  for (auto& alloc : arenas_to_shrink) {
    auto status = static_cast<BFCArena*>(alloc.get())->Shrink();

    if (!status.IsOK()) {
      LOGS(*session_logger_, WARNING) << "Unable to shrink arena: " << alloc->Info().ToString()
                                      << " error message: " << status.ErrorMessage();
    }
  }
}

#if !defined(ORT_MINIMAL_BUILD)
// assumes model has already been loaded before
common::Status InferenceSession::DoPostLoadProcessing(onnxruntime::Model& model) {
  // TODO add other post load processing here
  common::Status status = SaveModelMetadata(model);
  return status;
}
#endif

common::Status InferenceSession::SaveModelMetadata(const onnxruntime::Model& model) {
  VLOGS(*session_logger_, 1) << "Saving model metadata";
  const onnxruntime::Graph& graph = model.MainGraph();

  // save model metadata
  model_metadata_.producer_name = model.ProducerName();
  model_metadata_.description = model.DocString();
  model_metadata_.graph_description = model.GraphDocString();
  model_metadata_.domain = model.Domain();
  model_metadata_.version = model.ModelVersion();
  model_metadata_.custom_metadata_map = model.MetaData();
  model_metadata_.graph_name = graph.Name();

  required_inputs_.clear();
  for (auto input : graph.GetInputs()) {
    required_inputs_.insert(input->Name());
  }

  auto add_inputs = [this](const InputDefList& inputs) {
    input_def_map_.clear();
    input_def_map_.reserve(inputs.size());
    for (auto elem : inputs) {
      auto elem_type = utils::GetMLDataType(*elem);
      auto elem_shape_proto = elem->Shape();
      input_def_map_.insert(
          {elem->Name(),
           InputDefMetaData(
               elem, elem_type,
               elem_shape_proto ? utils::GetTensorShapeFromTensorShapeProto(*elem_shape_proto) : TensorShape())});
    }
  };

  if (graph.CanOverrideInitializer()) {
    // for IR 4 or higher it is optional to have a matching graph input for an initializer, and if one exists the
    // initializer is explicitly overridable.
    add_inputs(graph.GetInputsIncludingInitializers());
  } else {
    // for IR < 4 we don't allow overriding initializers so that they can be treated as constant. exclude them from
    // the list of valid inputs by just using the GetInputs() list.
    add_inputs(graph.GetInputs());
  }

  // save outputs
  const auto& outputs = graph.GetOutputs();
  output_def_list_ = outputs;  // A direct copy of outputs

  model_output_names_.clear();
  model_output_names_.reserve(outputs.size());
  for (const auto& elem : outputs) {
    model_output_names_.insert(elem->Name());
  }

  VLOGS(*session_logger_, 1) << "Done saving model metadata";
  return common::Status::OK();
}

// Create a Logger for a single execution if possible. Otherwise use the default logger.
// If a new logger is created, it will also be stored in new_run_logger,
// which must remain valid for the duration of the execution.
// If the default logger is used, new_run_logger will remain empty.
// The returned value should be used in the execution.
const logging::Logger& InferenceSession::CreateLoggerForRun(const RunOptions& run_options,
                                                            std::unique_ptr<logging::Logger>& new_run_logger) {
  const logging::Logger* run_logger;

  // create a per-run logger if we can
  if (logging_manager_ != nullptr) {
    std::string run_log_id{session_options_.session_logid};

    if (!session_options_.session_logid.empty() && !run_options.run_tag.empty()) {
      run_log_id += ":";
    }

    run_log_id += run_options.run_tag;

    logging::Severity severity = logging::Severity::kWARNING;
    if (run_options.run_log_severity_level == -1) {
      severity = session_logger_->GetSeverity();
    } else {
      ORT_ENFORCE(run_options.run_log_severity_level >= 0 &&
                      run_options.run_log_severity_level <= static_cast<int>(logging::Severity::kFATAL),
                  "Invalid run log severity level. Not a valid onnxruntime::logging::Severity value: ",
                  run_options.run_log_severity_level);
      severity = static_cast<logging::Severity>(run_options.run_log_severity_level);
    }

    new_run_logger = logging_manager_->CreateLogger(run_log_id, severity, false, run_options.run_log_verbosity_level);

    run_logger = new_run_logger.get();
    VLOGS(*run_logger, 1) << "Created logger for run with id of " << run_log_id;
  } else {
    // fallback to using default logger. this does NOT have any session or run specific id/tag in it
    run_logger = session_logger_;
    VLOGS(*run_logger, 1) << "Using default logger for run " << run_options.run_tag;
  }

  return *run_logger;
}

void InferenceSession::InitLogger(logging::LoggingManager* logging_manager) {
  // create logger for session, using provided logging manager if possible
  if (logging_manager != nullptr) {
    logging::Severity severity = logging::Severity::kWARNING;
    if (session_options_.session_log_severity_level == -1) {
      severity = logging::LoggingManager::DefaultLogger().GetSeverity();
    } else {
      ORT_ENFORCE(session_options_.session_log_severity_level >= 0 &&
                      session_options_.session_log_severity_level <= static_cast<int>(logging::Severity::kFATAL),
                  "Invalid session log severity level. Not a valid onnxruntime::logging::Severity value: ",
                  session_options_.session_log_severity_level);
      severity = static_cast<logging::Severity>(session_options_.session_log_severity_level);
    }

    owned_session_logger_ = logging_manager_->CreateLogger(session_options_.session_logid, severity, false,
                                                           session_options_.session_log_verbosity_level);
    session_logger_ = owned_session_logger_.get();
  } else {
    session_logger_ = &logging::LoggingManager::DefaultLogger();
  }
}

#if !defined(ORT_MINIMAL_BUILD)

// Registers all the predefined transformers with transformer manager
common::Status InferenceSession::AddPredefinedTransformers(GraphTransformerManager& transformer_manager,
                                                           TransformerLevel graph_optimization_level,
                                                           bool saving_runtime_optimizations) const {
  const auto& cpu_ep = *execution_providers_.Get(onnxruntime::kCpuExecutionProvider);
  for (int i = static_cast<int>(TransformerLevel::Level1); i <= static_cast<int>(TransformerLevel::MaxLevel); i++) {
    TransformerLevel level = static_cast<TransformerLevel>(i);
    if (graph_optimization_level >= level) {
      // Generate and register transformers for level
      std::vector<std::unique_ptr<GraphTransformer>> transformers_to_register = [&]() {
        if (level != TransformerLevel::Level1 && saving_runtime_optimizations) {
          RuntimeOptimizationSaveContext save_context{kernel_registry_manager_};
          return optimizer_utils::GenerateTransformersForRuntimeOptimizations(level, save_context,
                                                                              optimizers_to_disable_);
        } else {
          return optimizer_utils::GenerateTransformers(level, session_options_, cpu_ep,
                                                       optimizers_to_disable_);
        }
      }();

      for (auto& entry : transformers_to_register) {
        ORT_RETURN_IF_ERROR(transformer_manager.Register(std::move(entry), level));
      }
    }
  }
  return Status::OK();
}

#endif  // !defined(ORT_MINIMAL_BUILD)

common::Status InferenceSession::WaitForNotification(Notification* p_executor_done, int64_t timeout_in_ms) {
  if (timeout_in_ms > 0) {
    ORT_NOT_IMPLEMENTED(__FUNCTION__, "timeout_in_ms >0 is not supported");  // TODO
  }
  p_executor_done->Wait();

  return Status::OK();
}

SessionIOBinding::SessionIOBinding(InferenceSession* session) : sess_(session) {
  ORT_ENFORCE(session->NewIOBinding(&binding_).IsOK());
}

const InferenceSession* SessionIOBinding::GetInferenceSession() const {
  return sess_;
}

InferenceSession* SessionIOBinding::GetInferenceSession() {
  return sess_;
}

const IOBinding* SessionIOBinding::Get() const {
  return binding_.get();
}

IOBinding* SessionIOBinding::Get() {
  return binding_.get();
}

}  // namespace onnxruntime<|MERGE_RESOLUTION|>--- conflicted
+++ resolved
@@ -296,9 +296,7 @@
                              session_options_.execution_mode == ExecutionMode::ORT_SEQUENTIAL &&
                              to.affinity_vec_len == 0;
       to.allow_spinning = allow_intra_op_spinning;
-<<<<<<< HEAD
-      to.use_tplite = session_options_.config_options.GetConfigOrDefault(kOrtSessionOptionsConfigUseTpLite, "0") == "1";
-=======
+      to.use_tplite = session_options_.config_options.GetConfigOrDefault(kOrtSessionOptionsConfigUseTpLite, "0") =="1";
 
       // Set custom threading functions
       to.custom_create_thread_fn = session_options_.custom_create_thread_fn;
@@ -307,7 +305,6 @@
       if (to.custom_create_thread_fn) {
         ORT_ENFORCE(to.custom_join_thread_fn, "custom join thread function not set for intra op thread pool");
       }
->>>>>>> d0b08af3
       thread_pool_ =
           concurrency::CreateThreadPool(&Env::Default(), to, concurrency::ThreadPoolType::INTRA_OP);
     }
